--- conflicted
+++ resolved
@@ -696,57 +696,6 @@
     return seen
 
 
-<<<<<<< HEAD
-async def _backfill_with_spotify(
-    session: AsyncSession,
-    spotify_client: SpotifyClient,
-    index_service: FaissService,
-    settings: Settings,
-    *,
-    seed_track: models.Track,
-    seed_vector: np.ndarray,
-    seed_features: Dict[str, Any],
-    seed_genres: SharedGenres,
-    existing: List[RecommendationItem],
-    limit: int,
-) -> List[RecommendationItem]:
-    needed = limit - len(existing)
-    if needed <= 0:
-        return existing
-
-    existing_ids = {item.track_id for item in existing}
-    exclude_ids = existing_ids | {seed_track.id}
-    seen_artists = await _collect_seen_artist_ids(session, existing_ids)
-
-    artist_ids = [artist.id for artist in seed_track.artists if artist.id]
-    seed_genre_list = sorted(seed_genres)
-    tunable_params = _build_spotify_tunable_params(seed_features, seed_track=seed_track)
-
-    try:
-        rec_payload = await spotify_client.get_recommendations(
-            seed_tracks=[seed_track.id],
-            seed_artists=artist_ids[:2],
-            seed_genres=seed_genre_list[:2],
-            limit=min(max(needed * 2, needed + 2), settings.recommendation_max_limit * 2),
-            tunable_params=tunable_params,
-        )
-    except SpotifyClientError as exc:
-        logger.warning("Spotify fallback recommendations failed for %s: %s", seed_track.id, exc)
-        return existing
-
-    tracks_payload = rec_payload.get("tracks") if isinstance(rec_payload, dict) else None
-    if not tracks_payload:
-        return existing
-
-    seed_genre_count = len(seed_genres)
-    augmented: List[Tuple[int, float, RecommendationItem, Set[str]]] = []
-    for track_payload in tracks_payload:
-        track_id = track_payload.get("id") if isinstance(track_payload, dict) else None
-        if not track_id or track_id in exclude_ids:
-            continue
-        try:
-            candidate_track, candidate_vector, candidate_features, _ = await _ensure_track_vector(
-=======
 async def _expand_artist_seeds(
     spotify_client: SpotifyClient,
     base_artist_ids: Sequence[str],
@@ -945,71 +894,10 @@
             continue
         try:
             track_obj, _vector, candidate_features, _ = await _ensure_track_vector(
->>>>>>> 97578a36
                 session,
                 spotify_client,
                 index_service,
                 settings,
-<<<<<<< HEAD
-                track_payload=track_payload,
-            )
-        except SpotifyClientError as exc:
-            logger.debug("Failed to ingest recommended track %s: %s", track_id, exc)
-            continue
-        except Exception as exc:  # pragma: no cover - defensive
-            logger.debug("Unexpected error ingesting recommended track %s: %s", track_id, exc)
-            continue
-
-        track_with_relations = await _load_track_with_artists(session, candidate_track.id)
-        if track_with_relations is not None:
-            candidate_track = track_with_relations
-
-        candidate_genres = _collect_genres(candidate_track.artists)
-        raw_score = _cosine_similarity(seed_vector, candidate_vector)
-        genre_overlap = len(seed_genres & candidate_genres)
-        alignment = _compute_feature_alignment(seed_features, candidate_features)
-        if alignment < MIN_ALIGNMENT_SCORE and genre_overlap == 0:
-            continue
-        similarity = _compute_similarity_score(
-            raw_score,
-            genre_overlap,
-            seed_genre_count,
-            alignment,
-        )
-        if similarity < MIN_ALIGNMENT_SCORE:
-            continue
-        shared = seed_genres & candidate_genres
-        explanation = _build_explanation(seed_features, candidate_features, shared)
-
-        artist_ids_set = {artist.id for artist in candidate_track.artists if artist.id}
-        penalty = 0.08 if seen_artists & artist_ids_set else 0.0
-        adjusted = max(similarity - penalty, 0.0)
-
-        if seed_genres and genre_overlap == 0 and adjusted < 0.65:
-            # Skip obviously unrelated tracks when we know the seed genres
-            continue
-
-        item = _track_to_recommendation(candidate_track, adjusted, explanation)
-        augmented.append((genre_overlap, alignment, adjusted, item, artist_ids_set))
-
-    if not augmented:
-        return existing
-
-    augmented.sort(key=lambda entry: (entry[0] > 0, entry[0], entry[1], entry[2]), reverse=True)
-
-    final = list(existing)
-    for genre_overlap, _, adjusted, item, artist_ids_set in augmented:
-        if len(final) >= limit:
-            break
-        if item.track_id in exclude_ids:
-            continue
-        final.append(item)
-        exclude_ids.add(item.track_id)
-        seen_artists.update(artist_ids_set)
-
-    return final
-
-=======
                 track_payload=payload,
                 update_index=False,
             )
@@ -1223,7 +1111,6 @@
         logger.info("Sample recommendations: %s", [(rec.name, f"{rec.similarity:.2f}") for rec in recommendations[:3]])
 
     return recommendations
->>>>>>> 97578a36
 
 async def _process_playlist(
     playlist_id: str,
@@ -1343,16 +1230,6 @@
         logger.info(f"Playlist vibe: tempo={seed_features_avg.get('tempo', 0):.1f}, energy={seed_features_avg.get('energy', 0):.2f}, danceability={seed_features_avg.get('danceability', 0):.2f}")
 
         recommendations: List[RecommendationItem] = []
-<<<<<<< HEAD
-        if centroid is not None:
-            await index_service.ensure_loaded(session)
-            search_k = max(top_k * 4, top_k)
-            matches = await index_service.search(centroid, top_k=search_k)
-            exclude = set(track_ids)
-            seed_genres = set(genre for genre, _ in seed_genres_counter.most_common(20))
-            seed_features = _average_audio_features(feature_payloads)
-            recommendations = await _hydrate_recommendations(
-=======
 
         if primary_track is not None:
             # Use average features from entire playlist for better vibe matching
@@ -1366,15 +1243,11 @@
 
             # Use our custom recommendation function with playlist vibe
             recommendations = await _get_spotify_recommendations(
->>>>>>> 97578a36
                 session,
                 spotify_client,
                 seed_track=primary_track,
                 seed_features=seed_features_payload,  # Uses AVERAGE features from playlist
                 seed_genres=seed_genres,
-<<<<<<< HEAD
-                top_k=top_k,
-=======
                 seed_genre_priority=seed_genre_priority,
                 limit=top_k,
                 settings=settings,
@@ -1382,7 +1255,6 @@
                 additional_exclude=set(track_ids),  # Exclude all tracks already in playlist
                 extra_seed_tracks=None,  # Don't seed specific tracks
                 extra_seed_artists=dominant_artist_ids,  # Use dominant artists
->>>>>>> 97578a36
             )
 
         summary = PlaylistIngestSummary(
@@ -1437,12 +1309,6 @@
         if track_with_relations is not None:
             track = track_with_relations
 
-<<<<<<< HEAD
-        search_k = max(limit * 3, limit)
-        matches = await index_service.search(vector, top_k=search_k)
-        seed_genres = _collect_genres(track.artists)
-        recommendations = await _hydrate_recommendations(
-=======
         seed_genre_counter: Counter[str] = Counter()
         for artist in track.artists:
             if artist.genres:
@@ -1452,36 +1318,17 @@
         seed_genre_priority = [genre for genre, _ in seed_genre_counter.most_common(5)]
 
         recommendations = await _get_spotify_recommendations(
->>>>>>> 97578a36
             session,
             spotify_client,
             seed_track=track,
             seed_features=seed_features,
             seed_genres=seed_genres,
-<<<<<<< HEAD
-            top_k=limit,
-        )
-        if len(recommendations) < limit:
-            recommendations = await _backfill_with_spotify(
-                session,
-                spotify_client,
-                index_service,
-                settings,
-                seed_track=track,
-                seed_vector=vector,
-                seed_features=features,
-                seed_genres=seed_genres,
-                existing=recommendations,
-                limit=limit,
-            )
-=======
             seed_genre_priority=seed_genre_priority,
             limit=limit,
             settings=settings,
             index_service=index_service,
         )
 
->>>>>>> 97578a36
         response = RecommendResponse(
             type="track",
             seed_track=_track_to_seed(track),
